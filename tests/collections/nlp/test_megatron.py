--- conflicted
+++ resolved
@@ -46,14 +46,10 @@
         pretrained_lm_models = nemo_nlp.modules.get_pretrained_lm_models_list()
         self.assertTrue(len(pretrained_lm_models) > 0)
 
-    @pytest.mark.skipif(not os.path.exists('/home/TestData/nlp'), reason='Not a Jenkins machine')
     @pytest.mark.with_downloads()
     @pytest.mark.run_only_on('GPU')
     @pytest.mark.unit
-<<<<<<< HEAD
     @pytest.mark.skip("Only one Megatron model is allowed")
-=======
->>>>>>> 9194f32d
     def test_get_model(self):
         model = get_pretrained_bert_345m_uncased_model()
         assert isinstance(model, nemo_nlp.modules.MegatronBertEncoder)
@@ -63,6 +59,8 @@
         out = model.forward(*inp)
         typecheck.set_typecheck_enabled(enabled=True)
 
+    @pytest.mark.skipif(not os.path.exists('/home/TestData/nlp'), reason='Not a Jenkins machine')
+    @pytest.mark.with_downloads()
     @pytest.mark.run_only_on('GPU')
     @pytest.mark.unit
     def test_onnx_export(self):
@@ -76,8 +74,4 @@
 
 if __name__ == "__main__":
     t = TestMegatron()
-<<<<<<< HEAD
-    t.test_onnx_export()
-=======
-    t.test_get_model()
->>>>>>> 9194f32d
+    t.test_onnx_export()