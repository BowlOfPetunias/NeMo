# Copyright (c) 2022, NVIDIA CORPORATION & AFFILIATES.  All rights reserved.
#
# Licensed under the Apache License, Version 2.0 (the "License");
# you may not use this file except in compliance with the License.
# You may obtain a copy of the License at
#
#     http://www.apache.org/licenses/LICENSE-2.0
#
# Unless required by applicable law or agreed to in writing, software
# distributed under the License is distributed on an "AS IS" BASIS,
# WITHOUT WARRANTIES OR CONDITIONS OF ANY KIND, either express or implied.
# See the License for the specific language governing permissions and
# limitations under the License.

from __future__ import annotations

from functools import reduce
from typing import List

import torch
import torch.nn as nn
from pytorch_lightning.pytorch.plugins.layer_sync import LayerSync
from torch import Tensor
from torch.nn import functional as F
from torch.nn.modules.batchnorm import _BatchNorm
<<<<<<< HEAD
from pytorch_lightning.plugins import LayerSync
=======
>>>>>>> bf6c3f09


class FusedBatchNorm1d(nn.Module):
    """
    Fused BatchNorm to use in Conformer to improve accuracy in finetuning with TTS scenario
    Drop-in replacement for BatchNorm1d with simple affine projection
    """

    def __init__(self, num_features: int):
        """
        Args:
            num_features: number of channels, see original BatchNorm1d documentation
        """
        super().__init__()
        self.num_features = num_features
        self.weight = nn.Parameter(torch.ones(num_features))
        self.bias = nn.Parameter(torch.zeros(num_features))

    @classmethod
    def from_batchnorm(cls, bn: nn.BatchNorm1d) -> FusedBatchNorm1d:
        """
        Construct FusedBatchNorm1d module from BatchNorm1d
        Args:
            bn: original BatchNorm module

        Returns:
            FusedBatchNorm1d module with initialized params; in eval mode result is equivalent to original BatchNorm
        """
        assert isinstance(bn, nn.BatchNorm1d)
        fused_bn = FusedBatchNorm1d(bn.num_features)
        # init projection params from original batch norm
        # so, for inference mode output is the same
        std = torch.sqrt(bn.running_var.data + bn.eps)
        fused_bn.weight.data = bn.weight.data / std
        fused_bn.bias.data = bn.bias.data - bn.running_mean.data * fused_bn.weight.data
        return fused_bn

    def forward(self, x: torch.Tensor):
        if x.dim() == 3:
            return x * self.weight.unsqueeze(-1) + self.bias.unsqueeze(-1)
        assert x.dim() == 2
        return x * self.weight + self.bias


def _get_module_by_name(module: nn.Module, full_layer_name: str) -> nn.Module:
    names = full_layer_name.split(sep='.')
    return reduce(getattr, names, module)


def replace_bn_with_fused_bn(module: nn.Module, full_layer_name: str):
    """
    Replace BatchNorm1d named `full_layer_name` in nn.Module with FusedBatchNorm1d
    Args:
        module: nn.Module instance, modified inplace
        full_layer_name: name of BatchNorm1d submodule in module to replace
    """
    bn = _get_module_by_name(module, full_layer_name)
    assert isinstance(bn, nn.BatchNorm1d)
    fused_bn = FusedBatchNorm1d.from_batchnorm(bn)
    try:
        parent_name, norm_name = full_layer_name.rsplit(".", maxsplit=1)
        setattr(_get_module_by_name(module, parent_name), norm_name, fused_bn)
    except ValueError:
        norm_name = full_layer_name
        setattr(module, norm_name, fused_bn)


def replace_bn_with_fused_bn_all(model: nn.Module) -> List[str]:
    """
    Replace BatchNorm1d with FusedBatchNorm1d in model
    Args:
        model: nn.Module instance, modified inplace

    Returns:
        list of replaced module names
    """
    replaced_module_names = []
    for name, module in model.named_modules():
        if isinstance(module, nn.BatchNorm1d):
            replace_bn_with_fused_bn(model, name)
            replaced_module_names.append(name)
    return replaced_module_names


class SafeSyncBatchNorm(torch.nn.SyncBatchNorm):
    """
    SyncBatchNorm that works with empty inputs.
    """

    def forward(self, input: Tensor) -> Tensor:
        r"""
        Fix for NaN in inputs. (The only difference wrt original)
        """
        input = torch.nan_to_num(input)
        return super().forward(input)

    @classmethod
    def convert_safesync_batchnorm(cls, module, process_group=None):

        module_output = module
        if isinstance(module, torch.nn.modules.batchnorm._BatchNorm):
            module_output = SafeSyncBatchNorm(
                module.num_features,
                module.eps,
                module.momentum,
                module.affine,
                module.track_running_stats,
                process_group,
            )
            if module.affine:
                with torch.no_grad():
                    module_output.weight = module.weight
                    module_output.bias = module.bias
            module_output.running_mean = module.running_mean
            module_output.running_var = module.running_var
            module_output.num_batches_tracked = module.num_batches_tracked
            if hasattr(module, "qconfig"):
                module_output.qconfig = module.qconfig
        for name, child in module.named_children():
            module_output.add_module(name, cls.convert_safesync_batchnorm(child, process_group))
        del module
        return module_output


class TorchSafeSyncBatchNorm(LayerSync):
    """A plugin that wraps all batch normalization layers of a model with synchronization logic for
    multiprocessing.
    # adapted from https://github.com/Lightning-AI/lightning/blob/master/src/lightning/pytorch/plugins/layer_sync.py
    """

    def apply(self, model: Module) -> Module:
        """Add global batchnorm for a model spread across multiple GPUs and nodes.
        Override this method to synchronize batchnorm layers between specific process groups instead
        of the whole world.
        Args:
            model: Reference to the current LightningModule
        Return:
            LightningModule with batchnorm layers synchronized within the process groups.
        """
        return SafeSyncBatchNorm.convert_safesync_batchnorm(model)

    def revert(self, model: Module) -> Module:
        """Convert the wrapped batchnorm layers back to regular batchnorm layers.
        Args:
            model: Reference to the current LightningModule
        Return:
            LightningModule with regular batchnorm layers that will no longer sync across processes.
        """
        converted_module = model
        if isinstance(model, SafeSyncBatchNorm):
            # Unfortunately, LayerSync does not store the original class - if it did
            # we could return the one that was originally created.
            converted_module = _BatchNorm(
                model.num_features, model.eps, model.momentum, model.affine, model.track_running_stats
            )
            if model.affine:
                with torch.no_grad():
                    converted_module.weight = model.weight
                    converted_module.bias = model.bias
            converted_module.running_mean = model.running_mean
            converted_module.running_var = model.running_var
            converted_module.num_batches_tracked = model.num_batches_tracked
            if hasattr(model, "qconfig"):
                converted_module.qconfig = model.qconfig
        for name, child in model.named_children():
            converted_module.add_module(name, self.revert(child))
        del model
        return<|MERGE_RESOLUTION|>--- conflicted
+++ resolved
@@ -23,10 +23,7 @@
 from torch import Tensor
 from torch.nn import functional as F
 from torch.nn.modules.batchnorm import _BatchNorm
-<<<<<<< HEAD
 from pytorch_lightning.plugins import LayerSync
-=======
->>>>>>> bf6c3f09
 
 
 class FusedBatchNorm1d(nn.Module):
