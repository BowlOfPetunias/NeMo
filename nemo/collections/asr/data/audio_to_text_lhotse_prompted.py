--- conflicted
+++ resolved
@@ -12,11 +12,7 @@
 # See the License for the specific language governing permissions and
 # limitations under the License.
 from dataclasses import dataclass
-<<<<<<< HEAD
-from typing import Callable, Optional
-=======
-from typing import Callable, Union
->>>>>>> 397ca258
+from typing import Callable, Union, Optional
 
 import torch.utils.data
 from lhotse import CutSet
@@ -36,7 +32,7 @@
     prompt_lens: torch.Tensor
     prompted_transcript: torch.Tensor
     prompted_transcript_lens: torch.Tensor
-    cuts: Optional[CutSet | None] = None
+    cuts: Optional[CutSet] = None
 
     def get_decoder_inputs_outputs(self) -> tuple[torch.Tensor, torch.Tensor]:
         """
