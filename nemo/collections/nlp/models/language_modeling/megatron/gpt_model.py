# Copyright (c) 2021, NVIDIA CORPORATION.  All rights reserved.
#
# Licensed under the Apache License, Version 2.0 (the "License");
# you may not use this file except in compliance with the License.
# You may obtain a copy of the License at
#
#     http://www.apache.org/licenses/LICENSE-2.0
#
# Unless required by applicable law or agreed to in writing, software
# distributed under the License is distributed on an "AS IS" BASIS,
# WITHOUT WARRANTIES OR CONDITIONS OF ANY KIND, either express or implied.
# See the License for the specific language governing permissions and
# limitations under the License.

"""GPT-2 model."""

import torch

from nemo.collections.nlp.modules.common.megatron.language_model import get_language_model
from nemo.collections.nlp.modules.common.megatron.module import MegatronModule
from nemo.collections.nlp.modules.common.megatron.utils import (
    ApexGuardDefaults,
    init_method_normal,
    parallel_lm_logits,
    scaled_init_method_normal,
)

try:
<<<<<<< HEAD
=======
    from apex.transformer import parallel_state, tensor_parallel
>>>>>>> 003ef788
    from apex.transformer.enums import AttnMaskType

    HAVE_APEX = True

except (ImportError, ModuleNotFoundError):

    # fake missing classes with None attributes
    AttnMaskType = ApexGuardDefaults()

    HAVE_APEX = False

try:
    from megatron.core import tensor_parallel, parallel_state

    HAVE_MEGATRON_CORE = True

except (ImportError, ModuleNotFoundError):

    HAVE_MEGATRON_CORE = False


def post_language_model_processing(
    lm_output,
    labels,
    logit_weights,
    get_key_value,
    parallel_output,
    forward_method_parallel_output,
    fp16_lm_cross_entropy,
    return_logits=False,
    sequence_parallel=False,
    gradient_accumulation_fusion=False,
):
    if get_key_value:
        lm_output, presents = lm_output

    # Output. Format is [s b h]
    if forward_method_parallel_output is not None:
        parallel_output = forward_method_parallel_output
    async_tensor_model_parallel_allreduce = (
        parallel_state.get_tensor_model_parallel_world_size() > 1 and not sequence_parallel
    )
    output = parallel_lm_logits(
        lm_output,
        logit_weights,
        parallel_output,
        sequence_parallel=sequence_parallel,
        gradient_accumulation_fusion=gradient_accumulation_fusion,
        async_tensor_model_parallel_allreduce=async_tensor_model_parallel_allreduce,
    )

    if get_key_value:
        output = [output, presents]

    if labels is None:
        # [s b h] -> [b s h]
        return output.transpose(0, 1).contiguous()
    else:
        # [b s] -> [s b]
        labels = labels.transpose(0, 1).contiguous()

        if fp16_lm_cross_entropy:
            assert output.dtype == torch.half
            loss = tensor_parallel.vocab_parallel_cross_entropy(output, labels)
        else:
            loss = tensor_parallel.vocab_parallel_cross_entropy(output.float(), labels)

        # [s b] -> [b, s]
        loss = loss.transpose(0, 1).contiguous()

        if return_logits:
            return loss, output
        else:
            return loss


class GPTModel(MegatronModule):
    """GPT-2 Language model."""

    def __init__(
        self,
        vocab_size,
        hidden_size,
        max_position_embeddings,
        num_layers,
        num_attention_heads,
        ffn_hidden_size,
        apply_query_key_layer_scaling=True,
        kv_channels=None,
        num_tokentypes=0,
        parallel_output=True,
        pre_process=True,
        post_process=True,
        init_method_std=0.02,
        use_scaled_init_method=True,
        fp16_lm_cross_entropy=False,
        use_cpu_initialization=False,
        hidden_dropout=0.1,
        attention_dropout=0.1,
        ffn_dropout=0.0,
        precision=16,
        fp32_residual_connection=False,
        activations_checkpoint_granularity=None,
        activations_checkpoint_method=None,
        activations_checkpoint_num_layers=1,
        activations_checkpoint_layers_per_pipeline=None,
        normalization='layernorm',
        layernorm_epsilon=1e-5,
        bias=True,
        bias_activation_fusion=True,
        bias_dropout_add_fusion=True,
        masked_softmax_fusion=True,
        activation='gelu',
        headscale=False,
        transformer_block_type='pre_ln',
        normalize_attention_scores=True,
        position_embedding_type='learned_absolute',
        rotary_percentage=1.0,
        attention_type='multihead',
        share_embeddings_and_output_weights=True,
        gradient_accumulation_fusion=False,
        persist_layer_norm=False,
        openai_gelu=False,
        onnx_safe=False,
        sequence_parallel=False,
        transformer_engine=False,
        fp8=False,
        fp8_e4m3=False,
        fp8_hybrid=False,
        fp8_margin=0,
        fp8_interval=1,
        fp8_amax_history_len=1,
        fp8_amax_compute_algo='most_recent',
        reduce_amax=True,
        use_emha=False,
    ):
        super(GPTModel, self).__init__(share_token_embeddings=share_embeddings_and_output_weights)

        self.parallel_output = parallel_output
        self.pre_process = pre_process
        self.post_process = post_process
        self.fp16_lm_cross_entropy = fp16_lm_cross_entropy
        self.sequence_parallel = sequence_parallel
        self.gradient_accumulation_fusion = gradient_accumulation_fusion
        self.share_embeddings_and_output_weights = share_embeddings_and_output_weights

        if kv_channels is None:
            assert (
                hidden_size % num_attention_heads == 0
            ), 'hidden_size must be divisible by num_attention_heads if kv_channels is None'
            kv_channels = hidden_size // num_attention_heads

        scaled_init_method = (
            scaled_init_method_normal(init_method_std, num_layers)
            if use_scaled_init_method
            else init_method_normal(init_method_std)
        )
        self.language_model, self._language_model_key = get_language_model(
            vocab_size=vocab_size,
            hidden_size=hidden_size,
            hidden_dropout=hidden_dropout,
            attention_dropout=attention_dropout,
            ffn_dropout=ffn_dropout,
            num_tokentypes=num_tokentypes,
            max_position_embeddings=max_position_embeddings,
            num_layers=num_layers,
            num_attention_heads=num_attention_heads,
            apply_query_key_layer_scaling=apply_query_key_layer_scaling,
            kv_channels=kv_channels,
            ffn_hidden_size=ffn_hidden_size,
            add_pooler=False,
            encoder_attn_mask_type=AttnMaskType.causal,
            init_method=init_method_normal(init_method_std),
            scaled_init_method=scaled_init_method,
            pre_process=self.pre_process,
            post_process=self.post_process,
            init_method_std=init_method_std,
            use_cpu_initialization=use_cpu_initialization,
            precision=precision,
            fp32_residual_connection=fp32_residual_connection,
            activations_checkpoint_granularity=activations_checkpoint_granularity,
            activations_checkpoint_method=activations_checkpoint_method,
            activations_checkpoint_num_layers=activations_checkpoint_num_layers,
            activations_checkpoint_layers_per_pipeline=activations_checkpoint_layers_per_pipeline,
            normalization=normalization,
            layernorm_epsilon=layernorm_epsilon,
            rotary_percentage=rotary_percentage,
            share_embeddings_and_output_weights=share_embeddings_and_output_weights,
            bias=bias,
            bias_activation_fusion=bias_activation_fusion,
            bias_dropout_add_fusion=bias_dropout_add_fusion,
            masked_softmax_fusion=masked_softmax_fusion,
            gradient_accumulation_fusion=gradient_accumulation_fusion,
            activation=activation,
            headscale=headscale,
            transformer_block_type=transformer_block_type,
            normalize_attention_scores=normalize_attention_scores,
            position_embedding_type=position_embedding_type,
            attention_type=attention_type,
            persist_layer_norm=persist_layer_norm,
            openai_gelu=openai_gelu,
            onnx_safe=onnx_safe,
            sequence_parallel=sequence_parallel,
            transformer_engine=transformer_engine,
            fp8=fp8,
            fp8_e4m3=fp8_e4m3,
            fp8_hybrid=fp8_hybrid,
            fp8_margin=fp8_margin,
            fp8_interval=fp8_interval,
            fp8_amax_history_len=fp8_amax_history_len,
            fp8_amax_compute_algo=fp8_amax_compute_algo,
            reduce_amax=reduce_amax,
            use_emha=use_emha,
        )

        if self.share_embeddings_and_output_weights:
            self.initialize_word_embeddings(
                init_method=init_method_normal(init_method_std), vocab_size=vocab_size, hidden_size=hidden_size
            )

    def set_input_tensor(self, input_tensor):
        """See megatron.model.transformer.set_input_tensor()"""
        self.language_model.set_input_tensor(input_tensor)

    def forward(
        self,
        input_ids,
        position_ids,
        attention_mask,
        labels=None,
        token_type_ids=None,
        layer_past=None,
        get_key_value=False,
        forward_method_parallel_output=None,
        encoder_input=None,
        set_inference_key_value_memory=False,
        inference_max_sequence_len=None,
        checkpoint_activations_all_layers=None,
    ):
        # input_ids: [b, s]
        # position_ids: [b, s]
        # attention_mask: [1, 1, s, s]

        lm_output = self.language_model(
            input_ids,
            position_ids,
            attention_mask,
            layer_past=layer_past,
            get_key_value=get_key_value,
            encoder_input=encoder_input,
            set_inference_key_value_memory=set_inference_key_value_memory,
            inference_max_sequence_len=inference_max_sequence_len,
            checkpoint_activations_all_layers=checkpoint_activations_all_layers,
        )

        if self.post_process:
            return post_language_model_processing(
                lm_output,
                labels,
                self.language_model.output_layer.weight
                if not self.share_embeddings_and_output_weights
                else self.word_embeddings_weight(),
                get_key_value,
                self.parallel_output,
                forward_method_parallel_output,
                self.fp16_lm_cross_entropy,
                return_logits=encoder_input is not None,
                sequence_parallel=self.sequence_parallel,
                gradient_accumulation_fusion=self.gradient_accumulation_fusion,
            )
        else:
            return lm_output

    def state_dict_for_save_checkpoint(self, destination=None, prefix='', keep_vars=False):

        state_dict_ = {}
        state_dict_[self._language_model_key] = self.language_model.state_dict_for_save_checkpoint(
            destination, prefix, keep_vars
        )
        # Save word_embeddings.
        if self.post_process and not self.pre_process:
            state_dict_[self._word_embeddings_for_head_key] = self.word_embeddings.state_dict(
                destination, prefix, keep_vars
            )
        return state_dict_

    def load_state_dict(self, state_dict, strict=True):
        """Customized load."""

        # Load word_embeddings.
        if self.post_process and not self.pre_process:
            self.word_embeddings.load_state_dict(state_dict[self._word_embeddings_for_head_key], strict=strict)
        if self._language_model_key in state_dict:
            state_dict = state_dict[self._language_model_key]
        self.language_model.load_state_dict(state_dict, strict=strict)<|MERGE_RESOLUTION|>--- conflicted
+++ resolved
@@ -26,10 +26,6 @@
 )
 
 try:
-<<<<<<< HEAD
-=======
-    from apex.transformer import parallel_state, tensor_parallel
->>>>>>> 003ef788
     from apex.transformer.enums import AttnMaskType
 
     HAVE_APEX = True
