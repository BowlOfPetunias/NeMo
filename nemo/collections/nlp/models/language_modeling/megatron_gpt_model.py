--- conflicted
+++ resolved
@@ -1278,11 +1278,7 @@
         eval_iters = (max_train_steps // self.trainer.val_check_interval + 1) * self.trainer.limit_val_batches
         test_iters = self.trainer.limit_test_batches
 
-<<<<<<< HEAD
-        # TODO: @athitten make num of eval and test samples 1 always, after clarifying its working.
-=======
         # TODO: @athitten make num of eval and test samples 1 always, after it works with non DictConfig data_prefix.
->>>>>>> eb7941dc
         train_valid_test_num_samples = [
             max_train_steps * global_batch_size,
             eval_iters * global_batch_size,
