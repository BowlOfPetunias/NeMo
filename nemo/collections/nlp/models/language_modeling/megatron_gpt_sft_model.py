# Copyright (c) 2023, NVIDIA CORPORATION.  All rights reserved.
#
# Licensed under the Apache License, Version 2.0 (the "License");
# you may not use this file except in compliance with the License.
# You may obtain a copy of the License at
#
#     http://www.apache.org/licenses/LICENSE-2.0
#
# Unless required by applicable law or agreed to in writing, software
# distributed under the License is distributed on an "AS IS" BASIS,
# WITHOUT WARRANTIES OR CONDITIONS OF ANY KIND, either express or implied.
# See the License for the specific language governing permissions and
# limitations under the License.
import itertools
import json
from functools import partial
from typing import Any, Optional

import torch
from omegaconf import DictConfig, ListConfig
from pytorch_lightning.trainer.trainer import Trainer

from nemo.collections.common.metrics import MetricStringToTorchMetric
from nemo.collections.nlp.data.language_modeling.megatron.base_dataset_utils import (
    get_datasets_weights_and_num_samples,
)
from nemo.collections.nlp.data.language_modeling.megatron.blendable_dataset import BlendableDataset
from nemo.collections.nlp.data.language_modeling.megatron.gpt_sft_chat_dataset import GPTSFTChatDataset
from nemo.collections.nlp.data.language_modeling.megatron.gpt_sft_dataset import GPTSFTDataset
from nemo.collections.nlp.data.language_modeling.megatron.megatron_batch_samplers import (
    MegatronPretrainingBatchSampler,
)
from nemo.collections.nlp.models.language_modeling.megatron_gpt_model import MegatronGPTModel
from nemo.collections.nlp.modules.common.megatron.utils import get_iterator_k_split
from nemo.collections.nlp.modules.common.text_generation_utils import (
    LengthParam,
    SamplingParam,
    generate,
    get_computeprob_response,
    megatron_gpt_generate,
)
from nemo.utils import AppState, logging

try:
    from apex.transformer.pipeline_parallel.utils import (
        _reconfigure_microbatch_calculator,
        get_current_global_batch_size,
        get_micro_batch_size,
        get_num_microbatches,
    )

    HAVE_APEX = True
except (ImportError, ModuleNotFoundError):
    HAVE_APEX = False

try:
    from megatron.core import parallel_state
    from megatron.core.pipeline_parallel.schedules import get_forward_backward_func

    HAVE_MEGATRON_CORE = True

except (ImportError, ModuleNotFoundError):

    HAVE_MEGATRON_CORE = False


__all__ = ['MegatronGPTSFTModel']


class MegatronGPTSFTModel(MegatronGPTModel):
    """
    Megatron GPT Supervised Fine-Tuning
    """

    def __init__(self, cfg: DictConfig, trainer: Trainer):
        if not HAVE_APEX:
            raise ImportError(
                "Apex was not found. Please see the NeMo README for installation instructions: https://github.com/NVIDIA/NeMo#megatron-gpt."
            )
        super().__init__(cfg, trainer=trainer)
        self.sep_id = cfg.get('sep_id', 49704)
        self.val_metric, self.val_metric_name = self.setup_metric(self.cfg.data.validation_ds)
        self.val_metric = torch.nn.ModuleList(self.val_metric) if self.val_metric is not None else None
        if hasattr(self.cfg.data.validation_ds, "metric"):
            self.val_metric_label_key = self.cfg.data.validation_ds.metric.get('label_key', 'labels')

        if hasattr(self.cfg.data, "test_ds"):
            self.test_metric, self.test_metric_name = self.setup_metric(self.cfg.data.test_ds)
            self.test_metric = torch.nn.ModuleList(self.test_metric) if self.test_metric is not None else None
            if hasattr(self.cfg.data.test_ds, "metric"):
                self.test_metric_label_key = self.cfg.data.test_ds.metric.get('label_key', 'labels')

        if self.cfg.get('megatron_amp_O2', False):
            base_module = self.model.module
        else:
            base_module = self.model

        self._reset_activation_checkpointing_args()
        self._reset_sequence_parallelism_args()
        self.virtual_tokens = 0

    def setup_metric(self, data_cfg):
        metric_name = "exact_string_match"
        if not hasattr(data_cfg, "metric"):
            metric = MetricStringToTorchMetric["exact_string_match"]
        else:
            if not hasattr(data_cfg.metric, "name"):
                raise ValueError("Metric name is not provided in the metric config.")
            if data_cfg.metric.name == "loss":
                return None, "loss"
            if data_cfg.metric.name not in MetricStringToTorchMetric:
                raise KeyError(
                    f"{data_cfg.metric.name} is not supported. List of supported metrics: {MetricStringToTorchMetric.keys()}"
                )
            if data_cfg.metric.name in self._metrics_require_string2category_map:
                if data_cfg.metric.average is None:
                    raise ValueError(
                        f"{data_cfg.metric.name} requires specifying whether you want to compute a micro or macro average. Found None."
                    )
            if (
                data_cfg.metric.get('labels_are_strings', False)
                and data_cfg.metric.name in self._metrics_require_string2category_map
            ):
                if data_cfg.metric.num_classes is None:
                    raise ValueError(
                        "Number of classes is not provided in the metric section within the data config. "
                        f"Please provide the number of classes in the data config to use the {data_cfg.metric.name} metric."
                    )
                if data_cfg.metric.get('class_labels', None) is None or not isinstance(
                    data_cfg.metric.get('class_labels', None), ListConfig
                ):
                    raise ValueError(
                        "Class labels are not provided properly in the metric section witnin the data config. "
                        f"Please provide the class labels as a list of strings in the data config to use the {data_cfg.metric.name} metric."
                    )
                if len(data_cfg.metric.get('class_labels', None)) != data_cfg.metric.num_classes:
                    raise ValueError(
                        f"Number of class labels {len(data_cfg.metric.get('class_labels', None))} does not match `num_classes` : {data_cfg.metric.num_classes}"
                    )

            metric_name = data_cfg.metric.name
            metric = MetricStringToTorchMetric[metric_name]

            if isinstance(data_cfg.file_names, ListConfig):
                if 'rouge' not in data_cfg.metric.name:
                    metric = [
                        metric(average=data_cfg.metric.average, num_classes=data_cfg.metric.num_classes)
                        for _ in range(len(data_cfg.file_names))
                    ]
                else:
                    metric = [metric() for _ in range(len(data_cfg.file_names))]
            else:
                if 'rouge' not in data_cfg.metric.name:
                    metric = [metric(average=data_cfg.metric.average, num_classes=data_cfg.metric.num_classes)]
                else:
                    metric = [metric()]

        return metric, metric_name

    @property
    def _metrics_require_string2category_map(self):
        return set(["f1", "accuracy", "average_precision"])

    def setup(self, stage=None):
        # NOTE: super().__init__ will try and setup train/val/test datasets, but we sidestep this using a if self._train_ds is not None condition
        # We then set things up for real only once setup() of this class is called.
        resume_checkpoint_path = self.trainer._checkpoint_connector.resume_from_checkpoint_fit_path
        if resume_checkpoint_path:
            init_consumed_samples = self._extract_consumed_samples_from_ckpt(resume_checkpoint_path)
        else:
            init_consumed_samples = 0
        self.init_consumed_samples = init_consumed_samples

        if stage == 'predict':
            return

        # If the user wants to manually override train and validation dataloaders before calling `.fit()`
        if self._train_dl is not None and self._validation_dl is not None:
            return
        self.build_train_valid_test_datasets(stage=stage)
        if hasattr(self, '_train_ds'):
            self.setup_training_dataloader()
        if hasattr(self, '_validation_ds'):
            self._validation_dl = self.setup_eval_dataloader(self._validation_ds, self.cfg.data.validation_ds)
        if hasattr(self.cfg.data, 'test_ds'):
            self._test_dl = self.setup_eval_dataloader(self._test_ds, self.cfg.data.test_ds)

        # when using pipeline model parallel the final stage need to initialize word embeddings
        if parallel_state.get_pipeline_model_parallel_world_size() > 1:
            if isinstance(self.model, list):
                for i, module in enumerate(self.model):
                    parallel_state.set_virtual_pipeline_model_parallel_rank(i)
                    module.sync_initial_word_embeddings()
                parallel_state.set_virtual_pipeline_model_parallel_rank(0)
            else:
                self.model.sync_initial_word_embeddings()

        if self.cfg.get('transformer_engine', False):
            self.setup_transformer_engine_tp_groups()

    def _build_dataset(self, data_cfg, is_train=True):
        datasets = []
        # Determine if we are using a single dataset or a list of datasets.
        is_list_config = isinstance(data_cfg.file_names, ListConfig)
        if not is_list_config:
            raise ValueError(f"SFT train/validation datasets must be provided as a list of individual JSONL files.")

        if is_train:
            # Construct the data prefix list for `get_datasets_weights_and_num_samples()`
            # that is of the format [weight1,file_name1,weight2,file_name2,...]
            if data_cfg.concat_sampling_probabilities is None or not isinstance(
                data_cfg.concat_sampling_probabilities, ListConfig
            ):
                raise ValueError(
                    (
                        f"concat_sampling_probabilities must be a ListConfig with the same number of files in file_names."
                        f"Found: {data_cfg.concat_sampling_probabilities}"
                    )
                )

            if len(data_cfg.get('concat_sampling_probabilities', None)) != len(data_cfg.file_names):
                raise ValueError(
                    (
                        f"concat_sampling_probabilities must be of the same size as file_names.",
                        f"Provided size {len(data_cfg.concat_sampling_probabilities)}, number of datasets {len(data_cfg.file_names)}",
                    )
                )

            data_prefix = []
            for weight, prefix in zip(data_cfg.concat_sampling_probabilities, data_cfg.file_names):
                data_prefix.append(weight)
                data_prefix.append(prefix)

            if self.trainer.max_steps is None or self.trainer.max_steps <= 0:
                raise ValueError(
                    f'Trainer max_steps must be set to a positive integer. Found {self.trainer.max_steps}'
                )
            num_train_samples = [self.trainer.max_steps * data_cfg.global_batch_size]
            _, _, num_train_samples_per_dataset = get_datasets_weights_and_num_samples(data_prefix, num_train_samples)
            num_train_samples_after_blend = sum([x[0] for x in num_train_samples_per_dataset])
        else:
            num_train_samples_per_dataset = [[None]] * len(data_cfg.file_names)
<<<<<<< HEAD
        
=======

        import pdb

        pdb.set_trace()
>>>>>>> a14f79de
        # Check dataset max_seq_legnth and max_position_embeddings size
        if (
            self.cfg.get('position_embedding_type', None) in [None, 'learned_absolute']
            and data_cfg.max_seq_length > self.cfg.max_position_embeddings
        ):
            logging.warning(
                f"Set dataset max_seq_length to max_position_embeddings {self.cfg.max_position_embeddings} if using learned_absolute position embedding"
            )
            data_cfg.max_seq_length = self.cfg.max_position_embeddings

        for file_path, num_samples in zip(data_cfg.file_names, num_train_samples_per_dataset):
            if self.cfg.data.get("chat", False):
                dataset_cls = GPTSFTChatDataset
            else:
                dataset_cls = GPTSFTDataset
            dataset = dataset_cls(
                file_path=file_path,
                tokenizer=self.tokenizer,
                max_seq_length=data_cfg.max_seq_length,
                min_seq_length=data_cfg.min_seq_length,
                add_bos=data_cfg.get('add_bos', False),
                add_eos=data_cfg.get('add_eos', True),
                add_sep=data_cfg.get('add_sep', False),
                sep_id=self.sep_id,
                max_num_samples=num_samples[0],
                seed=data_cfg.get('seed', 1234),
                context_key=data_cfg.get('context_key', 'text'),
                label_key=data_cfg.get('label_key', 'answer'),
                separate_prompt_and_response_with_newline=data_cfg.get(
                    'separate_prompt_and_response_with_newline', True
                ),
                answer_only_loss=self.cfg.get('answer_only_loss', True),
                truncation_field=data_cfg.get('truncation_field', 'context'),
                pad_to_max_length=data_cfg.get('pad_to_max_length', False),
                index_mapping_dir=data_cfg.get('index_mapping_dir', None),
                prompt_template=data_cfg.get('prompt_template', None),
                virtual_tokens=self.virtual_tokens,
                tokens_to_generate=data_cfg.get(
                    'tokens_to_generate', 0
                ),  # used at inference time to allocate tensor positions for tokens that will be generated by inf procedure.
                memmap_workers=data_cfg.get(
                    'memmap_workers', None
                ),  # used to set num. of workers to create the memmap index files
            )
            datasets.append(dataset)

        if is_train:
            dataset = BlendableDataset(
                datasets=datasets, weights=data_cfg.concat_sampling_probabilities, size=num_train_samples_after_blend
            )
            return dataset
        else:
            return datasets

    def _determine_log_key(self, data_config, dataloader_idx, metric_name, mode):
        # Function that determines whether to log based on the user provided name of the dataset or the dataloader index.
        base_key = f"{mode}_{metric_name}_" if metric_name is not None else f"{mode}_"
        # If the user provided names for each validation/test dataset, use those.
        if hasattr(data_config, "names") and data_config.names is not None:
            # With only a single validation/test dataset, the name is not a list.
            if not isinstance(data_config.names, ListConfig):
                name = data_config.names
            else:
                name = data_config.names[dataloader_idx]
            return base_key + name
        else:
            return base_key + f"dataloader{dataloader_idx}"

    def fwd_bwd_step(self, dataloader_iter, batch_idx, forward_only):
        batch = next(dataloader_iter)
        # Pass only torch.Tensor to prevent errors when process get_iterator_k_split()
        batch = {k: v for k, v in batch.items() if isinstance(v, torch.Tensor)}
        _, seq_length = batch['tokens'].shape
        tensor_shape = [seq_length, get_micro_batch_size(), self.cfg.hidden_size]
        data_iter = get_iterator_k_split(batch, get_num_microbatches())

        # handle asynchronous grad reduction
        no_sync_func = None
        grad_sync_func = None
        param_sync_func = None
        if not forward_only and self.with_distributed_adam:
            no_sync_func = partial(self._optimizer.no_sync, greedy_grad_copy=self.megatron_amp_o2,)
            grad_sync_func = self.reduce_overlap_gradients
            param_sync_func = self.sync_overlap_parameters

        fwd_bwd_function = get_forward_backward_func()

        losses_reduced_per_micro_batch = fwd_bwd_function(
            forward_step_func=self.get_forward_output_and_loss_func(),
            data_iterator=data_iter,
            model=[self.model],
            num_microbatches=get_num_microbatches(),
            forward_only=forward_only,
            tensor_shape=tensor_shape,
            dtype=self.autocast_dtype,
            grad_scaler=self.trainer.precision_plugin.scaler.scale if self.cfg.precision == 16 else None,
            sequence_parallel=self.cfg.get('sequence_parallel', False),
            enable_autocast=self.enable_autocast,
            no_sync_func=no_sync_func,
            grad_sync_func=grad_sync_func,
            param_sync_func=param_sync_func,
            overlap_p2p_comm=self.cfg.get('overlap_p2p_comm', False),
            batch_p2p_comm=self.cfg.get('batch_p2p_comm', True),
        )

        # only the last stages of the pipeline return losses
        if losses_reduced_per_micro_batch:
            if (not forward_only) or self.cfg.data.get('validation_drop_last', True):
                # average loss across micro batches
                loss_tensors_list = [loss_reduced['avg'] for loss_reduced in losses_reduced_per_micro_batch]
                loss_tensor = torch.concat(loss_tensors_list)
                loss_mean = loss_tensor.mean()
            else:
                # Get the total loss since micro batches sizes are not uniform
                loss_sum_tensors_list = [
                    loss_sum['loss_sum_and_ub_size']
                    for loss_sum in losses_reduced_per_micro_batch
                    if loss_sum['loss_sum_and_ub_size'][1] > 0
                ]
                loss_sum = (
                    torch.vstack(loss_sum_tensors_list).sum(axis=0)
                    if len(loss_sum_tensors_list) > 0
                    else torch.tensor([0.0, 0.0]).cuda()
                )
                return loss_sum
        else:
            # we're not on the last pipeline stage so no losses
            if forward_only:
                loss_mean = []
            else:
                loss_mean = torch.tensor(0.0).cuda()

        return loss_mean

    def validation_step(self, dataloader_iter, batch_idx, dataloader_idx=0):
        return self.inference_step(dataloader_iter, batch_idx, 'validation', dataloader_idx)

    def validation_epoch_end(self, outputs):
        _ = self.inference_epoch_end(outputs, 'validation', self.cfg.data.validation_ds)

    def test_step(self, dataloader_iter, batch_idx, dataloader_idx=0):
        return self.inference_step(dataloader_iter, batch_idx, 'test', dataloader_idx)

    def test_epoch_end(self, outputs):
        _ = self.inference_epoch_end(outputs, 'test', self.cfg.data.test_ds)

    def inference_step(self, dataloader_iter, batch_idx, mode, dataloader_idx=0):
        batch = next(dataloader_iter)
        data_cfg = self.cfg.data.validation_ds if mode == 'validation' else self.cfg.data.test_ds
        self._reconfigure_and_process_inference_batch(batch, data_cfg)
        # Meta data from dataset
        metadata = batch.pop('metadata')
        loss = super().validation_step(itertools.chain([batch]), batch_idx)

        # We need _inference_config to get generation params
        # add_BOS and tokens_to_generate are set in dataset
        if self.get_inference_config() is None:
            self.set_inference_config(inference_config={})
        self._inference_config['add_BOS'] = data_cfg.add_bos
        self._inference_config['tokens_to_generate'] = data_cfg.get('tokens_to_generate')

        output = self.predict_step(batch, batch_idx, dataloader_idx)

        inputs_text = [self.tokenizer.ids_to_text(c.tolist()) for c in batch['contexts']]
        labels_text = [self.tokenizer.ids_to_text(a.tolist()) for a in batch['answers']]
        preds_text = [
            self.tokenizer.ids_to_text(t[l.item() :][: data_cfg.get('tokens_to_generate')])
            for t, l in zip(output['token_ids'], batch['context_lengths'])
        ]

        return {
            'loss': loss,
            'preds': preds_text,  # [str]
            'labels': labels_text,  # [str]
            'inputs': inputs_text,  # [str]
            'metadata': metadata,  # [dict]
        }

    def inference_epoch_end(self, outputs, mode, data_cfg):
        # Parent class will handle logging of the loss.
        if not outputs:
            return

        if isinstance(outputs[0], dict):
            outputs = [outputs]

        averaged_loss = []
        averaged_metric = []
        # Log metrics for each provided validation/test dataset.
        for dataloader_idx, output in enumerate(outputs):
            loss = super().validation_epoch_end([x['loss'] for x in output])
            loss_log_key = self._determine_log_key(data_cfg, dataloader_idx, "loss", mode)
            self.log(loss_log_key, loss)
            averaged_loss.append(loss)
            # Gather the outputs object from all data parallel ranks since we are using the DistributedSampler which splits data across DDP ranks.
            gathered_outputs = [None for _ in range(parallel_state.get_data_parallel_world_size())]
            torch.distributed.all_gather_object(
                gathered_outputs,
                [
                    {'preds': x['preds'], 'labels': x['labels'], 'inputs': x['inputs'], 'metadata': x['metadata']}
                    for x in output
                ],
                group=parallel_state.get_data_parallel_group(),
            )

            # Remove duplicate examples due to distributed sampler.
            inp_label_set = set()
            deduplicated_outputs = {
                'preds': [],
                'labels': [],
                'inputs': [],
                'metadata': [],
            }
            total_size = 0
            for rank in range(0, parallel_state.get_data_parallel_world_size()):
                for batch in gathered_outputs[rank]:
                    for pred, label, input, metadata in zip(
                        batch['preds'], batch['labels'], batch['inputs'], batch['metadata']
                    ):
                        key = input + label
                        total_size += 1
                        if key not in inp_label_set:
                            inp_label_set.add(key)
                            deduplicated_outputs['preds'].append(pred)
                            deduplicated_outputs['labels'].append(label)
                            deduplicated_outputs['inputs'].append(input)
                            deduplicated_outputs['metadata'].append(metadata)

            # Compute metric score
            metric_name = self.val_metric_name if mode == 'validation' else self.test_metric_name
            metric_label_key = self.val_metric_label_key if mode == 'validation' else self.test_metric_label_key
            if metric_name != 'loss':
                metric_log_key = self._determine_log_key(data_cfg, dataloader_idx, metric_name, mode)
                metric_fn = (
                    self.val_metric[dataloader_idx] if mode == 'validation' else self.test_metric[dataloader_idx]
                )
                if metric_label_key in deduplicated_outputs['metadata'][0]:
                    labels = [m[metric_label_key] for m in deduplicated_outputs['metadata']]
                else:
                    labels = deduplicated_outputs['labels']

                for pred, label in zip(deduplicated_outputs['preds'], labels):
                    _ = metric_fn(pred, label)

                metric_result = metric_fn.compute()

                if metric_name == 'rouge':
                    for k, v in metric_result.items():
                        if 'fmeasure' in k:
                            self.log(metric_log_key + f'_{k}', v.item(), sync_dist=True)
                            logging.info(f"{mode} {metric_name} {k}: {v.item()}")
                    metric_result = metric_result['rouge1_fmeasure']
                else:
                    self.log(metric_log_key, metric_result.item(), sync_dist=True)
                    logging.info(f"{mode} {metric_name}: {metric_result.item()}")

                metric_fn.reset()
                averaged_metric.append(metric_result)

            # Write predictions to file
            if self.global_rank == 0 and data_cfg.get("write_predictions_to_file", False):
                logging.info(
                    f"Total deduplicated inference data size: {total_size} to {len(deduplicated_outputs['inputs'])}"
                )

                # Check if the user provided a prefix path to the file(s) they want to write.
                if not hasattr(data_cfg, "output_file_path_prefix") or data_cfg.output_file_path_prefix is None:
                    raise ValueError(
                        f"Cannot write predictions to file when output_file_path_prefix is not set or present in the yaml config file."
                    )
                filename_log_key = self._determine_log_key(data_cfg, dataloader_idx, None, mode)
                self.write_predictions_to_file(
                    deduplicated_outputs, f"{data_cfg.output_file_path_prefix}_{filename_log_key}"
                )

            torch.distributed.barrier(group=parallel_state.get_data_parallel_group())

        # Logging of the averaged metrics:
        averaged_loss = sum(averaged_loss) / len(averaged_loss)
        averaged_metric = sum(averaged_metric) / len(averaged_metric) if len(averaged_metric) > 1 else None

        # Handle case where metrics can be nan or inf. This can break checkpoint save/load.
        if averaged_metric is not None and (torch.isinf(averaged_metric) or torch.isnan(averaged_metric)):
            app_state = AppState()
            monitor_mode = app_state.checkpoint_callback_params.mode
            assert monitor_mode in ['min', 'max']
            averaged_metric = 0.0 if monitor_mode == 'max' else 1e5

        if mode == 'validation':
            self.log("validation_loss", averaged_loss)
            if averaged_metric is not None:
                self.log(f"validation_{self.val_metric_name}", averaged_metric)
        elif mode == 'test':
            self.log("test_loss", averaged_loss)
            if averaged_metric is not None:
                self.log(f"test_{self.test_metric_name}", averaged_metric)

        return averaged_loss, averaged_metric

    def predict_step(self, batch: Any, batch_idx: int, dataloader_idx: Optional[int] = None) -> Any:
        inference_config = self.get_inference_config()
        # need to overwrite some configuration, make it immutable
        inference_config = inference_config.copy()
        global_batch_size_per_gpu = batch['tokens'].size(0)
        num_micro_batches_before_decode = get_num_microbatches()

        compute_logprob = inference_config.get('compute_logprob', False)
        if compute_logprob:
            inference_config['inputs'] = batch
            inference_config['tokens_to_generate'] = 1
            inference_config['all_probs'] = True
            inference_config["add_BOS"] = False
            inference_config['greedy'] = True
            response = generate(self, **inference_config)
            response = get_computeprob_response(self.tokenizer, response, batch)
        else:
            # for megatron_gpt_eval.py
            if isinstance(batch, list):
                inference_config['inputs'] = batch
            else:
                # peft_eval.py
                inference_config['inputs'] = (batch['contexts'].cuda(), batch['context_lengths'].cuda())
            response = generate(self, **inference_config)

        app_state = AppState()
        _reconfigure_microbatch_calculator(
            rank=app_state.global_rank,
            rampup_batch_size=None,
            global_batch_size=global_batch_size_per_gpu * parallel_state.get_data_parallel_world_size(),
            micro_batch_size=global_batch_size_per_gpu // num_micro_batches_before_decode,
            data_parallel_size=parallel_state.get_data_parallel_world_size(),
        )

        return response

    def write_predictions_to_file(self, outputs, output_file_path_prefix):
        output_file_path = output_file_path_prefix + "_inputs_preds_labels.jsonl"
        with open(output_file_path, "w") as f_json:
            assert (
                len(outputs['inputs']) == len(outputs['preds']) == len(outputs['labels']) == len(outputs['metadata'])
            )
            for i, p, l, m in zip(outputs['inputs'], outputs['preds'], outputs['labels'], outputs['metadata']):
                json_string = {'input': i, 'pred': p, 'label': l}
                for k, v in m.items():
                    if k not in json_string:
                        json_string[k] = v
                f_json.write(json.dumps(json_string) + '\n')

        logging.info(f'Predictions saved to {output_file_path}')

    def cast_for_metric(self, pred, label, metric_name, class_labels=None, labels_are_strings=False):
        if metric_name == 'exact_string_match' or 'rouge' in metric_name:
            return pred, label
        pred = pred.replace(' ', '')
        label = label.replace(' ', '')

        # Correlation metrics require casting to float.
        if metric_name in ['pearson_corr_coef', 'spearman_corr_coef']:
            # Text-to-text model predictions may not always be valid floating point numbers.
            try:
                pred = float(pred)
            except ValueError:
                pred = 0.0

            try:
                label = float(label)
            except ValueError:
                raise ValueError(f'Could not convert {label} to float.')

            pred = torch.FloatTensor([pred]).to(self.device)
            label = torch.FloatTensor([label]).to(self.device)

        # Other metrics require casting to integers.
        elif metric_name in self._metrics_require_string2category_map and not labels_are_strings:
            # Text-to-text model predictions may not always be valid integers.
            try:
                pred = int(pred)
            except ValueError:
                pred = 0

            try:
                label = int(label)
            except ValueError:
                raise ValueError(f'Could not convert {label} to int.')

            pred = torch.LongTensor([pred]).to(self.device)
            label = torch.LongTensor([label]).to(self.device)

        # If labels are strings, we need to convert them to indices for some metrics.
        elif metric_name in self._metrics_require_string2category_map and labels_are_strings:
            # Cast string labels to integers before computing the metric.
            if pred not in class_labels:
                pred = 0  # If the prediction is not in the class labels, use the first class label.
            else:
                pred = class_labels.index(pred)
            if label not in class_labels:
                raise ValueError(f"Ground truth labe; {label} is not in the class labels list : {class_labels}")
            label = class_labels.index(label)
            pred = torch.LongTensor([pred]).to(self.device)
            label = torch.LongTensor([label]).to(self.device)
        else:
            raise ValueError(f'Metric {metric_name} not supported.')

        return pred, label

    # Override the parent batch reconfiguring logic.
    def _reconfigure_and_process_inference_batch(self, batch, data_cfg):
        global_batch_size_per_gpu = batch['tokens'].size(0)
        # This should happen only on the last batch of the dataset.
        if (
            global_batch_size_per_gpu
            != get_current_global_batch_size() // parallel_state.get_data_parallel_world_size()
        ):
            # NOTE: This is reconfiguring to make sure there is no grad-acc for validation batches.
            if (
                global_batch_size_per_gpu
                != data_cfg.global_batch_size // parallel_state.get_data_parallel_world_size()
            ):
                app_state = AppState()
                _reconfigure_microbatch_calculator(
                    rank=app_state.global_rank,
                    rampup_batch_size=None,
                    global_batch_size=global_batch_size_per_gpu * parallel_state.get_data_parallel_world_size(),
                    micro_batch_size=global_batch_size_per_gpu,
                    data_parallel_size=parallel_state.get_data_parallel_world_size(),
                )
            # NOTE: need to explicitly handle resetting for multi-validation
            else:
                app_state = AppState()
                _reconfigure_microbatch_calculator(
                    rank=app_state.global_rank,
                    rampup_batch_size=None,
                    global_batch_size=data_cfg.global_batch_size,
                    micro_batch_size=data_cfg.micro_batch_size,
                    data_parallel_size=parallel_state.get_data_parallel_world_size(),
                )

    def build_train_valid_test_datasets(self, stage):
        if stage != 'test':
            logging.info('Building GPT SFT validation datasets.')
            # Wrap this in a list since the general finetuning parent class supports multi-validation.
            self._validation_ds = self._build_dataset(self.cfg.data.validation_ds, is_train=False)
            logging.info(f'Length of val dataset: {len(self._validation_ds[0])}')

        if stage != 'validate':
            if hasattr(self.cfg.data, 'test_ds'):
                logging.info('Building GPT SFT test datasets.')
                # Wrap this in a list since the general finetuning parent class supports multi-validation.
                self._test_ds = self._build_dataset(self.cfg.data.test_ds, is_train=False)
                logging.info(f'Length of test dataset: {len(self._test_ds[0])}')

        if stage == 'validate' or stage == 'test':
            return
        logging.info('Building GPT SFT traing datasets.')
        self._train_ds = self._build_dataset(self.cfg.data.train_ds)
        logging.info(f'Length of train dataset: {len(self._train_ds)}')

    def build_data_loader(self, dataset, data_cfg, consumed_samples=0):
        """Buld dataloader given an input dataset."""

        logging.info(f'Building dataloader with consumed samples: {consumed_samples}')
        if isinstance(dataset, BlendableDataset):
            collate_fn = dataset.datasets[0].collate_fn
        else:
            collate_fn = dataset.collate_fn

        batch_sampler = MegatronPretrainingBatchSampler(
            total_samples=len(dataset),
            consumed_samples=consumed_samples,
            micro_batch_size=data_cfg.micro_batch_size,
            global_batch_size=data_cfg.global_batch_size,
            data_parallel_rank=parallel_state.get_data_parallel_rank(),
            data_parallel_size=parallel_state.get_data_parallel_world_size(),
            drop_last=data_cfg.drop_last,
            pad_samples_to_global_batch_size=not data_cfg.drop_last,
        )
        return torch.utils.data.DataLoader(
            dataset,
            batch_sampler=batch_sampler,
            collate_fn=collate_fn,
            num_workers=data_cfg.num_workers,
            pin_memory=data_cfg.pin_memory,
        )

    def setup_training_dataloader(self):
        if hasattr(self, '_train_ds'):
            consumed_samples = self.compute_consumed_samples(0)
            self._train_dl = self.build_data_loader(
                dataset=self._train_ds, data_cfg=self.cfg.data.train_ds, consumed_samples=consumed_samples,
            )

    def setup_eval_dataloader(self, datasets, data_cfg):
        dataloaders = []
        for dataset in datasets:
            eval_dl = self.build_data_loader(dataset=dataset, data_cfg=data_cfg, consumed_samples=0,)
            dataloaders.append(eval_dl)
        return dataloaders

    def on_validation_epoch_start(self):
        self._reset_activation_checkpointing_args()
        self._reset_sequence_parallelism_args()
        app_state = AppState()
        _reconfigure_microbatch_calculator(
            rank=app_state.global_rank,
            rampup_batch_size=None,
            global_batch_size=self.cfg.data.validation_ds.global_batch_size,
            micro_batch_size=self.cfg.data.validation_ds.micro_batch_size,
            data_parallel_size=parallel_state.get_data_parallel_world_size(),
        )
        return super().on_validation_epoch_start()

    def on_test_epoch_start(self):
        self._reset_activation_checkpointing_args()
        self._reset_sequence_parallelism_args()
        app_state = AppState()
        _reconfigure_microbatch_calculator(
            rank=app_state.global_rank,
            rampup_batch_size=None,
            global_batch_size=self.cfg.data.test_ds.global_batch_size,
            micro_batch_size=self.cfg.data.test_ds.micro_batch_size,
            data_parallel_size=parallel_state.get_data_parallel_world_size(),
        )
        return super().on_test_epoch_start()

    def on_test_epoch_end(self):
        self.on_inference_epoch_end(self.cfg.data.test_ds)
        return super().on_test_epoch_end()

    def on_validation_epoch_end(self):
        self.on_inference_epoch_end(self.cfg.data.validation_ds)
        return super().on_validation_epoch_end()

    def on_inference_epoch_end(self, ds):
        app_state = AppState()
        self._restore_activation_checkpointing_args()
        self._restore_sequence_parallelism_args()
        if hasattr(self, "_train_ds"):
            _reconfigure_microbatch_calculator(
                rank=app_state.global_rank,
                rampup_batch_size=None,
                global_batch_size=self.cfg.data.train_ds.global_batch_size,
                micro_batch_size=self.cfg.data.train_ds.micro_batch_size,
                data_parallel_size=parallel_state.get_data_parallel_world_size(),
            )
        # When running `trainer.validate()`, the training dataset is not available.
        else:
            logging.warning('No training data found, reconfiguring microbatches based on validation batch sizes.')
            _reconfigure_microbatch_calculator(
                rank=app_state.global_rank,
                rampup_batch_size=None,
                global_batch_size=ds.global_batch_size,
                micro_batch_size=ds.micro_batch_size,
                data_parallel_size=parallel_state.get_data_parallel_world_size(),
            )

    def on_train_epoch_start(self) -> None:
        # Same logic as validation epoch end, but this may be need if there is no validation sanity check to trigger validation_epoch_end()
        self.on_validation_epoch_end()
        return super().on_train_epoch_start()<|MERGE_RESOLUTION|>--- conflicted
+++ resolved
@@ -240,14 +240,7 @@
             num_train_samples_after_blend = sum([x[0] for x in num_train_samples_per_dataset])
         else:
             num_train_samples_per_dataset = [[None]] * len(data_cfg.file_names)
-<<<<<<< HEAD
-        
-=======
-
-        import pdb
-
-        pdb.set_trace()
->>>>>>> a14f79de
+
         # Check dataset max_seq_legnth and max_position_embeddings size
         if (
             self.cfg.get('position_embedding_type', None) in [None, 'learned_absolute']
