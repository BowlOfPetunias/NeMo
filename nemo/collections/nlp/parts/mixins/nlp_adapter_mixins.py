--- conflicted
+++ resolved
@@ -182,15 +182,11 @@
 
         for adapter_name, adapter_cfg in peft_cfg.get_config_dict().items():
             # self.mcore_gpt means is GPT and not T5
-<<<<<<< HEAD
-            if (hasattr(self, 'mcore_gpt') or hasattr(self, 'mcore_t5')) and not isinstance(adapter_cfg, PromptEncoderAdapterConfig):
-=======
             if (
-                hasattr(self, 'mcore_gpt')
+                (hasattr(self, 'mcore_gpt') or hasattr(self, 'mcore_t5'))
                 and not isinstance(adapter_cfg, PromptEncoderAdapterConfig)
                 and not isinstance(adapter_cfg, MLPHeadAdapterConfig)
             ):
->>>>>>> 74e32c8a
                 if layer_selection is not None:
                     logging.info(
                         f"Layer selection {layer_selection} is enabled for the current model ("
