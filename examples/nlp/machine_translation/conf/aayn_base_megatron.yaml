name: MegatronNMT
do_training: True # set to False if only preprocessing data
do_testing: False # set to True to run evaluation on test data after training

trainer:
  devices: 1
  num_nodes: 1
  precision: 16 # Should be set to 16 for O1 and O2, default is 16 as PT ignores it when am_level is O0
  accelerator: gpu
  enable_checkpointing: False
  logger: False
  replace_sampler_ddp: False
  max_steps: 400000 # consumed_samples = global_step * micro_batch_size * data_parallel_size * accumulate_grad_batches
  log_every_n_steps: 10
  val_check_interval: 1000
  accumulate_grad_batches: 1
  gradient_clip_val: 1.0
  benchmark: False

exp_manager:
  explicit_log_dir: null
  exp_dir: null
  name: megatron_nmt
  create_wandb_logger: False
  wandb_logger_kwargs:
    project: null
    name: null
  resume_if_exists: True
  resume_ignore_no_checkpoint: True
  create_checkpoint_callback: True
  checkpoint_callback_params:
    monitor: val_loss
    save_top_k: 10
    mode: min
    always_save_nemo: False # saves nemo file during validation, not implemented for model parallel
    filename: 'megatron_nmt--{${exp_manager.checkpoint_callback_params.monitor}:.3f}-{step}-{consumed_samples}'
    model_parallel_size: ${multiply:${model.tensor_model_parallel_size}, ${model.pipeline_model_parallel_size}}

model:
  # NMT Params
  multilingual: False
  label_smoothing: 0.1 # TODO: Implement this.
  shared_tokenizer: True # train tokenizer model across src and tgt train data
  preproc_out_dir: null # path to store data preprocessing outputs
  src_language: 'en'
  tgt_language: 'de'
  max_generation_delta: 20 # Maximum decoder sequence length is encoder sequence length + this parameter.
  pretrained_model_path: null # Path to a pretrained model 
  pretrained_model_type: T5
<<<<<<< HEAD
  global_batch_size: 32 # This is just here to keep compute_consumed_samples() happy.
  micro_batch_size: 32 # This is just here to keep compute_consumed_samples() happy.
  retrieval: False
=======
>>>>>>> 4fa21563

  # model parallelism 
  micro_batch_size: 32
  global_batch_size: 512 # will use more micro batches to reach global batch size
  tensor_model_parallel_size: 1
  pipeline_model_parallel_size: 1
  pipeline_model_parallel_split_rank: 0 # rank at which decoder starts.
  resume_from_checkpoint: null # manually set the checkpoint file to load from

  # model architecture
  make_vocab_size_divisible_by: 128 # Pad the vocab size to be divisible by this value for computation efficiency.
  pre_process: True # add embedding
  post_process: True # add pooler

  megatron_amp_O2: False # use AMP with O2 style mixed precision instead of native amp on-the-fly weight autocasting.
  grad_allreduce_chunk_size_mb: 125

  seq_length: 512
  max_position_embeddings: ${.seq_length}
  num_layers: 12
  hidden_size: 768
  ffn_hidden_size: 3072 # Transformer FFN hidden size. Usually 4 * hidden_size.
  num_attention_heads: 12
  init_method_std: 0.02 # Standard deviation of the zero mean normal distribution used for weight initialization.')
  hidden_dropout: 0.1 # Dropout probability for hidden state transformer.
  attention_dropout: 0.1 # Dropout probability in the attention layer.
  kv_channels: null # Projection weights dimension in multi-head attention. Set to hidden_size // num_attention_heads if null
  apply_query_key_layer_scaling: True # scale Q * K^T by 1 / layer-number.
  layernorm_epsilon: 1e-5
  persist_layer_norm: True # Use of persistent fused layer norm kernel.
  gradient_as_bucket_view: True # Allocate gradients in a contiguous bucket to save memory (less fragmentation and buffer memory)
  bias_gelu_fusion: True # Use a kernel that fuses the bias addition from weight matrices with the subsequent gelu activation.
  masked_softmax_fusion: True # Use a kernel that fuses the attention softmax with it's mask.
  bias_dropout_add_fusion: True # Use a kernel that fuses the bias addition, dropout and residual connection addition.
  bias: True # Whether to use bias terms in all weight matrices.
  normalization: 'layernorm' # Normalization layer to use. Options are 'layernorm', 'rmsnorm'
  encoder_arch: 'transformer'
  decoder_arch: 'transformer'
  activation: 'gelu' # Options ['gelu', 'geglu', 'swiglu', 'reglu']
  headscale: False # Whether to learn extra parameters that scale the output of the each self-attention head.
  transformer_block_type: 'pre_ln' # Options ['pre_ln', 'post_ln', 'normformer']

  # precision
  native_amp_init_scale: 4294967296 # 2 ** 32
  native_amp_growth_interval: 1000
  fp32_residual_connection: False # Move residual connections to fp32
  fp16_lm_cross_entropy: False # Move the cross entropy unreduced loss calculation for lm head to fp16

  # miscellaneous
  seed: 1234
  use_cpu_initialization: False # Init weights on the CPU (slow for large models)
  onnx_safe: False # Use work-arounds for known problems with Torch ONNX exporter.
  apex_transformer_log_level: 30 # Python logging level displays logs with severity greater than or equal to this

  # not implemented in NeMo yet
  activations_checkpoint_method: null # 'uniform', 'block'
  activations_checkpoint_num_layers: 1 

  train_ds:
    src_file_name: null
    tgt_file_name: null
    dataset_type: 'tarred' # Options ['tarred', 'text', 'bin_memmap', 'text_memmap']
    sampler: 'distributed' # Options ['distributed', 'megatron']. Note megatron samplers do not shuffle across epochs.
    micro_batch_size: ${model.micro_batch_size}
    global_batch_size: ${model.global_batch_size}
    # config for preprocessing training data and creating a tarred datset automatically
    tar_file_prefix: parallel # prefix for tar file names
    tar_files: null # if data has already been preprocessed (rest of config ignored)
    metadata_file: null # metadata for tarred dataset
    lines_per_dataset_fragment: 1000000 # Number of lines to consider for bucketing and padding
    num_batches_per_tarfile: 100 # Number of batches (pickle files) within each tarfile
    tar_shuffle_n: 100 # How many samples to look ahead and load to be shuffled
    shard_strategy: scatter # tarred dataset shard distribution strategy
    n_preproc_jobs: -2 # number of processes to use for data preprocessing (-2 means all but 2)
    tokens_in_batch: 512
    clean: true
    max_seq_length: 512
    shuffle: true
    num_samples: -1
    drop_last: false
    pin_memory: false
    num_workers: 8
    concat_sampling_technique: temperature # only used with ConcatTranslationDataset 
    concat_sampling_temperature: 5 # only used with ConcatTranslationDataset 
    concat_sampling_probabilities: null # only used with ConcatTranslationDataset 
    reverse_lang_direction: false
    retrieval_db_src: null # retrieval database with src sentences
    retrieval_db_tgt: null # retrieval database with tgt sentences
    retrieval_indices: null # file with indices of nns to retrieve for train
    retrieval_nns: 1 # number of nearest neighbors to append

  validation_ds:
    src_file_name: ???
    tgt_file_name: ???
    dataset_type: 'text' # Options: ['text']. Validation data needs to be raw text.
    tokens_in_batch: 512
    clean: false
    max_seq_length: 512
    shuffle: false
    num_samples: -1
    drop_last: false
    pin_memory: false
    num_workers: 8
    retrieval_db_src: null # retrieval database with src sentences
    retrieval_db_tgt: null # retrieval database with tgt sentences
    retrieval_indices: null # file with indices of nns to retrieve
    retrieval_nns: 1 # number of nearest neighbors to append

  test_ds:
    src_file_name: ???
    tgt_file_name: ???
    dataset_type: 'text' # Options: ['text']. Validation data needs to be raw text.
    tokens_in_batch: 512
    clean: false
    max_seq_length: 512
    shuffle: false
    num_samples: -1
    drop_last: false
    pin_memory: false
    num_workers: 8
    retrieval_indices: null # file with indices of nns to retrieve
    retrieval_db_src: null # retrieval database with src sentences
    retrieval_db_tgt: null # retrieval database with tgt sentences
    retrieval_nns: 1 # number of nearest neighbors to append


  optim:
    name: fused_adam
    lr: 0.001
    betas:
      - 0.9
      - 0.98
    weight_decay: 0.0
    sched:
      name: InverseSquareRootAnnealing
      min_lr: 0.0
      last_epoch: -1
      warmup_ratio: 0.1

  encoder_tokenizer:
    library: yttm
    model: null
    vocab_size: null # vocab size for training bpe
    bpe_dropout: null
    vocab_file: null
    special_tokens: null
    training_sample_size: null # valid for sentencepiece tokenizer
    r2l: false
    sentencepiece_legacy: True

  decoder_tokenizer:
    library: yttm
    model: null
    vocab_size: null # vocab size for training bpe
    bpe_dropout: null
    vocab_file: null
    special_tokens: null
    training_sample_size: null # valid for sentencepiece tokenizer
    r2l: false
    sentencepiece_legacy: True<|MERGE_RESOLUTION|>--- conflicted
+++ resolved
@@ -47,12 +47,7 @@
   max_generation_delta: 20 # Maximum decoder sequence length is encoder sequence length + this parameter.
   pretrained_model_path: null # Path to a pretrained model 
   pretrained_model_type: T5
-<<<<<<< HEAD
-  global_batch_size: 32 # This is just here to keep compute_consumed_samples() happy.
-  micro_batch_size: 32 # This is just here to keep compute_consumed_samples() happy.
   retrieval: False
-=======
->>>>>>> 4fa21563
 
   # model parallelism 
   micro_batch_size: 32
